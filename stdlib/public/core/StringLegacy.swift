--- conflicted
+++ resolved
@@ -53,22 +53,6 @@
   public init(_ _c: UnicodeScalar) {
     self = String(repeating: _c, count: 1)
   }
-<<<<<<< HEAD
-
-  @warn_unused_result
-  internal func _isAll(@noescape predicate: (UnicodeScalar) -> Bool) -> Bool {
-    for c in unicodeScalars { if !predicate(c) { return false } }
-
-    return true
-  }
-
-  internal var _isAlpha: Bool { return _isAll({ $0._isAlpha }) }
-
-  internal var _isDigit: Bool { return _isAll({ $0._isDigit }) }
-
-  internal var _isSpace: Bool { return _isAll({ $0._isSpace }) }
-=======
->>>>>>> 3d424b5e
 }
 
 #if _runtime(_ObjC)
@@ -142,20 +126,6 @@
 }
 
 extension String {
-<<<<<<< HEAD
-  /// Produce a substring of the given string from the given character
-  /// index to the end of the string.
-  func _substr(from start: Int) -> String {
-    let rng = unicodeScalars
-    var startIndex = rng.startIndex
-    for _ in 0..<start {
-      startIndex._successorInPlace()
-    }
-    return String(rng[startIndex..<rng.endIndex])
-  }
-
-=======
->>>>>>> 3d424b5e
   /// Split the given string at the given delimiter character, returning the
   /// strings before and after that character (neither includes the character
   /// found) and a boolean value indicating whether the delimiter was found.
@@ -191,15 +161,6 @@
     }
     return (self, "🎃", String(), false)
   }
-<<<<<<< HEAD
-
-  /// Split the given string at each occurrence of a character for which
-  /// the given predicate evaluates true, returning an array of strings that
-  /// before/between/after those delimiters.
-  func _splitIf(predicate: (UnicodeScalar) -> Bool) -> [String] {
-    let scalarSlices = unicodeScalars.split(isSeparator: predicate)
-    return scalarSlices.map { String($0) }
-  }
 }
 
 extension String {
@@ -212,6 +173,4 @@
   public init(count: Int, repeatedValue c: UnicodeScalar) {
     fatalError("unavailable function can't be called")
   }
-=======
->>>>>>> 3d424b5e
 }