--- conflicted
+++ resolved
@@ -710,17 +710,6 @@
 /// If 'layout' is null, there is a single captured value of
 /// Swift-refcountable type that is being used directly as the
 /// context object.
-<<<<<<< HEAD
-static llvm::Function *emitPartialApplicationForwarder(
-    IRGenModule &IGM, llvm::Function *staticFnPtr, bool calleeHasContext,
-    llvm::Type *fnTy, const llvm::AttributeList &origAttrs,
-    CanSILFunctionType origType, CanSILFunctionType substType,
-    CanSILFunctionType outType, SubstitutionList subs, HeapLayout const *layout,
-    ArrayRef<ParameterConvention> conventions) {
-  llvm::AttributeList outAttrs;
-
-  llvm::FunctionType *fwdTy = IGM.getFunctionType(outType, outAttrs);
-=======
 static llvm::Function *emitPartialApplicationForwarder(IRGenModule &IGM,
                                    llvm::Function *staticFnPtr,
                                    bool calleeHasContext,
@@ -732,9 +721,8 @@
                                    HeapLayout const *layout,
                                    ArrayRef<ParameterConvention> conventions) {
   auto outSig = IGM.getSignature(outType);
-  llvm::AttributeSet outAttrs = outSig.getAttributes();
+  llvm::AttributeList outAttrs = outSig.getAttributes();
   llvm::FunctionType *fwdTy = outSig.getType();
->>>>>>> b4441e14
   SILFunctionConventions outConv(outType, IGM.getSILModule());
 
   StringRef FnName;
@@ -1478,13 +1466,7 @@
     assert(bindings.empty());
     assert(args.size() == 1);
 
-<<<<<<< HEAD
-    llvm::AttributeList attrs;
-    auto fnPtrTy = IGF.IGM.getFunctionType(origType, attrs)
-      ->getPointerTo();
-=======
     auto origSig = IGF.IGM.getSignature(origType);
->>>>>>> b4441e14
 
     llvm::Function *forwarder =
       emitPartialApplicationForwarder(IGF.IGM, staticFn, fnContext != nullptr,
@@ -1563,13 +1545,7 @@
   assert(args.empty() && "unused args in partial application?!");
   
   // Create the forwarding stub.
-<<<<<<< HEAD
-  llvm::AttributeList attrs;
-  auto fnPtrTy = IGF.IGM.getFunctionType(origType, attrs)
-    ->getPointerTo();
-=======
   auto origSig = IGF.IGM.getSignature(origType);
->>>>>>> b4441e14
 
   llvm::Function *forwarder = emitPartialApplicationForwarder(IGF.IGM,
                                                               staticFn,
